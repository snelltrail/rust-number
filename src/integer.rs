--- conflicted
+++ resolved
@@ -238,20 +238,6 @@
     }
 }
 
-<<<<<<< HEAD
-impl Sub for Int {
-    type Output = Int;
-
-    fn sub(self, other: Int) -> Int {
-        let mut res = Int {
-            is_negative: self.is_negative,
-            digits: self.digits,
-        };
-        res -= other;
-        return res;
-    }
-}
-
 impl<'a> MulAssign<&'a Int> for Int {
     fn mul_assign(&mut self, other: &Int) {
         let mut res = Int::from(0);
@@ -259,12 +245,6 @@
             let mut single_multiplication = multiply_ignoring_sign(self, other.digits[i]);
             single_multiplication.shift_by(i);
             res += &single_multiplication;
-=======
-impl MulAssign for Int {
-    fn mul_assign(&mut self, rhs: Int) {
-        if self.is_negative || rhs.is_negative {
-            unimplemented!();
->>>>>>> 68b65a4d
         }
         res.is_negative = self.is_negative ^ other.is_negative;
         if res.digits.len() == 1 && res.digits[0] == 0 {
