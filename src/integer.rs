<<<<<<< HEAD
use std::cmp::{max, Ordering};
use std::ops::{Add, AddAssign};

#[derive(Debug, Eq, PartialEq)]
=======
use std::cmp::max;
use std::cmp::Ordering;
use std::ops::AddAssign;
use std::ops::Add;
use std::ops::Sub;
use std::ops::SubAssign;
use std::ops::MulAssign;
use std::ops::Mul;

#[derive(Debug, Eq, PartialEq, Clone)]

>>>>>>> 6f6d4c88
pub struct Int {
    is_negative: bool,
    digits: Vec<u32>,
}

impl From<i32> for Int {
    fn from(num: i32) -> Self {
        Int {
            is_negative: num < 0,
            digits: vec![abs(num)],
        }
    }
}

impl Int {
    pub fn new(is_negative: bool, digits: Vec<u32>) -> Int {
        Int {
            is_negative,
            digits,
        }
    }

    pub fn add_ignoring_sign(&mut self, rhs: &Int) {
        let mut carry: u32 = 0;
        let mut i = 0;
        while i < max(self.digits.len(), rhs.digits.len()) || carry != 0 {
            // Make sure that self.digits is big enough to store the next digit
            if i >= self.digits.len() {
                self.digits.push(0);
                assert_eq!(i, self.digits.len() - 1);
            }

            let (next_digit, next_carry) = add_with_carry(
                self.digits[i],
                if i < rhs.digits.len() {
                    rhs.digits[i]
                } else {
                    0
                },
                carry,
            );
            self.digits[i] = next_digit;
            carry = next_carry;
            i += 1;
        }
    }

    fn remove_leading_zeros(&mut self) {
        while self.digits.len() > 1 && *self.digits.last().unwrap() == 0u32 {
            self.digits.pop();
        }
    }

    fn borrow_from_neighbour(&mut self, neighbour: usize) {
        assert!(neighbour < self.digits.len());
        let mut curr = neighbour;
        while self.digits[curr] == 0 {
            self.digits[curr] = u32::max_value();
            curr += 1;
            assert!(curr < self.digits.len());
        }
        self.digits[curr] -= 1;
    }

    fn subtract_ignoring_sign(&mut self, rhs: &Int) {
        assert!(match less_in_magnitude(self, rhs) {
            Ordering::Less => false,
            Ordering::Equal => true,
            Ordering::Greater => true,
        });
        for i in 0..self.digits.len() {
            let curr_rhs_digit = match rhs.digits.get(i) {
                Some(x) => x,
                None => &0u32,
            };
            if self.digits[i] < *curr_rhs_digit {
                self.borrow_from_neighbour(i + 1);
            }
            self.digits[i] -= *curr_rhs_digit;
        }
        self.remove_leading_zeros();
    }
}

impl AddAssign for Int {
    fn add_assign(&mut self, other: Int) {
        if self.is_negative || other.is_negative {
            unimplemented!()
        }
        self.add_ignoring_sign(&other);
    }
}

impl Add for Int {
    type Output = Int;

    fn add(self, other: Int) -> Int {
        let mut res = Int {
            is_negative: self.is_negative,
            digits: self.digits,
        };
        res += other;
        return res;
    }
}

impl SubAssign for Int {
    fn sub_assign(&mut self, other: Int) {
        if self.is_negative || other.is_negative || match less_in_magnitude(self, &other) {
            Ordering::Less => true,
            Ordering::Equal => false,
            Ordering::Greater => false,
        } {
            unimplemented!();
        }
        self.subtract_ignoring_sign(&other);
    }
}

impl Sub for Int {
    type Output = Int;

    fn sub(self, other: Int) -> Int {
        let mut res = Int {
            is_negative: self.is_negative,
            digits: self.digits,
        };
        res -= other;
        return res;
    }
}

impl MulAssign for Int {
    fn mul_assign(&mut self, rhs: Int) {
        if self.is_negative || rhs.is_negative {
            unimplemented!();
        }
        let mut rhs_copy = rhs;
        let self_copy = self.clone();
        while rhs_copy != Int::new_from_i32(1) {
            // TODO: Fix unnecessary copies. Why does add_assign take ownership?
            *self += self_copy.clone();
            rhs_copy -= Int::new_from_i32(1);
        }
    }
}

impl Mul for Int {
    type Output = Int;

    fn mul(self, other: Int) -> Int {
        let mut res = self.clone();
        res *= other;
        return res;
    }
}

impl PartialOrd for Int {
    fn partial_cmp(&self, other: &Int) -> Option<Ordering> {
        Some(self.cmp(other))
    }
}

impl Ord for Int {
    fn cmp(&self, rhs: &Int) -> Ordering {
        if self.is_negative && !rhs.is_negative {
            Ordering::Less
        } else if !self.is_negative && rhs.is_negative {
            Ordering::Greater
        } else {
            // Both numbers have the same sign.
            let both_negative = self.is_negative;
            match less_in_magnitude(self, rhs) {
                Ordering::Less => if both_negative {
                    Ordering::Greater
                } else {
                    Ordering::Less
                },
                Ordering::Greater => if both_negative {
                    Ordering::Less
                } else {
                    Ordering::Greater
                },
                Ordering::Equal => Ordering::Equal,
            }
        }
    }
}

fn less_in_magnitude(lhs: &Int, rhs: &Int) -> Ordering {
    if lhs.digits.len() < rhs.digits.len() {
        Ordering::Less
    } else if lhs.digits.len() > rhs.digits.len() {
        Ordering::Greater
    } else {
        for i in (0..lhs.digits.len()).rev() {
            if lhs.digits[i] < rhs.digits[i] {
                return Ordering::Less;
            } else if lhs.digits[i] > rhs.digits[i] {
                return Ordering::Greater;
            }
        }
        Ordering::Equal
    }
}

fn add_with_carry(x: u32, y: u32, carry: u32) -> (u32, u32) {
    assert!(carry == 1 || carry == 0);
    let big_x = x as u64;
    let big_y = y as u64;
    let big_carry = carry as u64;
    let result = big_x + big_y + big_carry;
    let sum = result as u32;
    let result_carry = (result >> 32) as u32;
    (sum, result_carry)
}

/// Returns the absolute value of the given number.
///
/// # Examples
///
/// ```
/// let negative_five = -5;
///
/// assert_eq!(5, rust_number::integer::abs(negative_five));
/// ```
pub fn abs(x: i32) -> u32 {
    if x < 0 {
        if x == i32::min_value() {
            0x80000000u32
        } else {
            -x as u32
        }
    } else {
        x as u32
    }
}

#[cfg(test)]
mod tests {

    use super::*;

    #[test]
    fn test_from_u32() {
        let two = Int {
            is_negative: false,
            digits: vec![2],
        };
        let negative_hundred = Int {
            is_negative: true,
            digits: vec![100],
        };
        assert_eq!(two, Int::from(2));
        assert_eq!(negative_hundred, Int::from(-100));
    }

    #[test]
    fn int_works() {
        assert_eq!(
            Int::new(true, vec![1, 2]),
            Int {
                is_negative: true,
                digits: vec![1, 2],
            }
        );
    }

    #[test]
    fn abs_test() {
        assert_eq!(abs(-2), 2);
        assert_eq!(abs(0), 0);
        assert_eq!(abs(i32::min_value()), i32::max_value() as u32 + 1);
    }

    #[test]
    fn ord_test() {
        let negative_hundred = Int {
            is_negative: true,
            digits: vec![100],
        };
        let negative_one = Int {
            is_negative: true,
            digits: vec![1],
        };
        let zero = Int {
            is_negative: false,
            digits: vec![0],
        };
        let one = Int {
            is_negative: false,
            digits: vec![1],
        };
        let hundred = Int {
            is_negative: false,
            digits: vec![100],
        };
        assert!(negative_hundred < negative_one);
        assert!(negative_one < zero);
        assert!(zero < one);
        assert!(one < hundred);
    }

    #[test]
    fn add_with_carry_test() {
        assert_eq!(add_with_carry(0, 0, 0), (0, 0));
        assert_eq!(add_with_carry(1, 1, 1), (3, 0));
        assert_eq!(
            add_with_carry(u32::max_value() - 1, 1, 0),
            (u32::max_value(), 0)
        );
        assert_eq!(
            add_with_carry(u32::max_value() - 1, 0, 1),
            (u32::max_value(), 0)
        );
        assert_eq!(add_with_carry(u32::max_value(), 1, 0), (0, 1));
        assert_eq!(add_with_carry(u32::max_value(), 0, 1), (0, 1));
        assert_eq!(add_with_carry(u32::max_value(), 11, 0), (10, 1));
    }

    #[test]
    fn add_assign_test() {
        let mut a = Int::from(0);
        a += Int::from(0);
        assert_eq!(
            a,
            Int {
                is_negative: false,
                digits: vec![0],
            }
        );
    }

    #[test]
    fn add_test() {
        let a = Int::from(0) + Int::from(0);
        assert_eq!(
            a,
            Int {
                is_negative: false,
                digits: vec![0],
            }
        );
        let b = Int::from(2) + Int::from(3);
        assert_eq!(
            b,
            Int {
                is_negative: false,
                digits: vec![5],
            }
        );
        let c =
            Int::from(i32::max_value()) + Int::from(i32::max_value()) + Int::from(i32::max_value());
        assert_eq!(
            c,
            Int {
                is_negative: false,
                digits: vec![2147483645, 1],
            }
        );
    }

    #[test]
    fn sub_test() {
        let a = Int::new_from_i32(0) - Int::new_from_i32(0);
        assert_eq!(
            a,
            Int {
                is_negative: false,
                digits: vec![0],
            }
        );
        let b = Int::new_from_i32(3) - Int::new_from_i32(2);
        assert_eq!(
            b,
            Int {
                is_negative: false,
                digits: vec![1],
            }
        );
        let mut c = Int::new_from_i32(i32::max_value()) + Int::new_from_i32(i32::max_value())
            + Int::new_from_i32(i32::max_value());
        c -= Int::new_from_i32(1);
        assert_eq!(
            c,
            Int {
                is_negative: false,
                digits: vec![2147483644, 1],
            }
        );
    }

    #[test]
    fn mul_test() {
        let mut a = Int::new_from_i32(5);
        a *= Int::new_from_i32(7);
        assert_eq!(
            a,
            Int {
                is_negative: false,
                digits: vec![35],
            }
        );
        let b = Int::new_from_i32(3) * Int::new_from_i32(2);
        assert_eq!(
            b,
            Int {
                is_negative: false,
                digits: vec![6],
            }
        );
    }
}<|MERGE_RESOLUTION|>--- conflicted
+++ resolved
@@ -1,21 +1,8 @@
-<<<<<<< HEAD
 use std::cmp::{max, Ordering};
-use std::ops::{Add, AddAssign};
-
-#[derive(Debug, Eq, PartialEq)]
-=======
-use std::cmp::max;
-use std::cmp::Ordering;
-use std::ops::AddAssign;
-use std::ops::Add;
-use std::ops::Sub;
-use std::ops::SubAssign;
-use std::ops::MulAssign;
-use std::ops::Mul;
+use std::ops::{Add, AddAssign, Sub, SubAssign, MulAssign, Mul};
 
 #[derive(Debug, Eq, PartialEq, Clone)]
 
->>>>>>> 6f6d4c88
 pub struct Int {
     is_negative: bool,
     digits: Vec<u32>,
@@ -155,10 +142,10 @@
         }
         let mut rhs_copy = rhs;
         let self_copy = self.clone();
-        while rhs_copy != Int::new_from_i32(1) {
+        while rhs_copy != Int::from(1) {
             // TODO: Fix unnecessary copies. Why does add_assign take ownership?
             *self += self_copy.clone();
-            rhs_copy -= Int::new_from_i32(1);
+            rhs_copy -= Int::from(1);
         }
     }
 }
@@ -380,7 +367,7 @@
 
     #[test]
     fn sub_test() {
-        let a = Int::new_from_i32(0) - Int::new_from_i32(0);
+        let a = Int::from(0) - Int::from(0);
         assert_eq!(
             a,
             Int {
@@ -388,7 +375,7 @@
                 digits: vec![0],
             }
         );
-        let b = Int::new_from_i32(3) - Int::new_from_i32(2);
+        let b = Int::from(3) - Int::from(2);
         assert_eq!(
             b,
             Int {
@@ -396,9 +383,9 @@
                 digits: vec![1],
             }
         );
-        let mut c = Int::new_from_i32(i32::max_value()) + Int::new_from_i32(i32::max_value())
-            + Int::new_from_i32(i32::max_value());
-        c -= Int::new_from_i32(1);
+        let mut c = Int::from(i32::max_value()) + Int::from(i32::max_value())
+            + Int::from(i32::max_value());
+        c -= Int::from(1);
         assert_eq!(
             c,
             Int {
@@ -410,8 +397,8 @@
 
     #[test]
     fn mul_test() {
-        let mut a = Int::new_from_i32(5);
-        a *= Int::new_from_i32(7);
+        let mut a = Int::from(5);
+        a *= Int::from(7);
         assert_eq!(
             a,
             Int {
@@ -419,7 +406,7 @@
                 digits: vec![35],
             }
         );
-        let b = Int::new_from_i32(3) * Int::new_from_i32(2);
+        let b = Int::from(3) * Int::from(2);
         assert_eq!(
             b,
             Int {
